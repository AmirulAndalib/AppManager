--- conflicted
+++ resolved
@@ -28,13 +28,8 @@
 
     <Preference
         app:key="signing_keys"
-<<<<<<< HEAD
-        app:title="@string/signing_keys"
+        app:title="@string/signing_key"
         tools:summary="Using generic keys."
         app:iconSpaceReserved="false" />
-=======
-        app:title="@string/signing_key"
-        tools:summary="Using generic keys." />
->>>>>>> 24232a54
 
 </PreferenceScreen>