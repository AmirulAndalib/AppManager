<?xml version="1.0" encoding="utf-8"?>
<!--
  ~ Copyright (C) 2020 Muntashir Al-Islam
  ~
  ~ This program is free software: you can redistribute it and/or modify
  ~ it under the terms of the GNU General Public License as published by
  ~ the Free Software Foundation, either version 3 of the License, or
  ~ (at your option) any later version.
  ~
  ~ This program is distributed in the hope that it will be useful,
  ~ but WITHOUT ANY WARRANTY; without even the implied warranty of
  ~ MERCHANTABILITY or FITNESS FOR A PARTICULAR PURPOSE.  See the
  ~ GNU General Public License for more details.
  ~
  ~ You should have received a copy of the GNU General Public License
  ~ along with this program.  If not, see <https://www.gnu.org/licenses/>.
  --><resources xmlns:xliff="urn:oasis:names:tc:xliff:document:1.2">
    <string name="instructions_header">[这些说明已过时且不再更新 ，访问官方文档站点（https://muntashirakon.github.io/AppManager）以获取最新信息]</string>
    <string name="uninstall">卸载</string>
    <string name="permissions">使用权限</string>
    <string name="require_no_permission">无需任何权限</string>
    <string name="activities">活动</string>
    <string name="launch">打开</string>
    <string name="refresh">刷新</string>
    <string name="no_activities">无 activities</string>
    <string name="receivers">接收器</string>
    <string name="no_receivers">无接收器</string>
    <string name="providers">提供器</string>
    <string name="no_providers">无提供器</string>
    <string name="launch_mode">启动模式</string>
    <string name="task_affinity">任务关联</string>
    <string name="sort_by_last_update">最后更新</string>
    <string name="authority">授权</string>
    <string name="service">服务</string>
    <string name="no_service">无服务</string>
    <string name="orientation">屏幕旋转</string>
    <string name="soft_input">软输入模式</string>
    <string name="flags">标记</string>
    <string name="grant_uri_permission">授权 URI 权限</string>
    <string name="path_permissions">路径授权</string>
    <string name="read">读取</string>
    <string name="write">写入</string>
    <string name="patterns_allowed">允许的模式</string>
    <string name="declared_permission">权限</string>
    <string name="shared_libs">共享的libs</string>
    <string name="group">群组</string>
    <string name="protection_level">保护等级</string>
    <string name="uses_feature">使用特征</string>
    <string name="gles_ver">请求GL ES版本</string>
    <string name="no_feature">无特征</string>
    <string name="sort_by_shared_user_id">共享的用户ID</string>
    <string name="shared_user_id">共享的用户ID</string>
    <string name="sort_by_sha">签名</string>
    <string name="signatures">签名</string>
    <string name="no_signatures">无签名</string>
    <string name="configurations">配置</string>
    <string name="no_configurations">无配置</string>
    <string name="input_features">输入特性</string>
    <string name="manifest">Manifest清单</string>
    <string name="error">错误</string>
    <string name="loading">加载中…</string>
    <!-- &#8230; = ... -->
    <string name="sort_by_app_label">应用程序标签</string>
    <string name="sort_by_package_name">包名</string>
    <string name="sort_by_domain">用户应用优先</string>
    <string name="sort_by_target_sdk">目标 SDK</string>
    <string name="data_received">已收到的数据</string>
    <string name="data_transmitted">已传送数据</string>
    <string name="data_usage_msg">自上次启动以来的数据使用</string>
    <string name="about">关于</string>
    <string name="data_size">数据</string>
    <string name="cache_size">缓存</string>
    <string name="obb_size">安卓应用通用数据包</string>
    <string name="media_size">媒体</string>
    <string name="app_not_installed">应用未安装</string>
    <string name="system">系统</string>
    <string name="user">用户</string>
    <string name="sort">排序</string>
    <string name="version_name_with_code">版本<xliff:g id="version_name" example="2.5.17">%1$s</xliff:g> (<xliff:g id="version_code" example="365">%2$d</xliff:g>)</string>
    <string name="app_info">应用信息</string>
    <string name="system_app">系统应用</string>
    <string name="user_app">用户应用</string>
    <string name="paths_and_directories">路径 &amp; 目录</string>
    <string name="source_dir">资源目录</string>
    <string name="data_dir">数据目录</string>
    <string name="sdk_min">最小值</string>
    <string name="sdk_max">最大值</string>
    <string name="sdk_flags">标识模版</string>
    <string name="more_info">更多信息</string>
    <string name="date_installed">安装时间</string>
    <string name="date_updated">更新时间</string>
    <string name="installer_app">安装来源</string>
    <string name="user_id">用户 ID</string>
    <string name="main_activity">主活动</string>
    <string name="empty_package_name">包名为空</string>
    <string name="instructions">说明</string>
    <string name="error_creating_shortcut">无法创建快捷方式</string>
    <string name="error_verbose_pin_shortcut">当前启动器尚不支持 “PinShortcut”。无法创建快捷方式。</string>
    <string name="starting_activity">启动活动: <xliff:g id="activity_name" example=".main.MainActivity">%1$s</xliff:g></string>
    <string name="create_shortcut">创建快捷方式</string>
    <string name="edit_shortcut">编辑快捷方式</string>
    <string name="shortcut_name">快捷方式名称</string>
    <string name="package_name">应用包名</string>
    <string name="class_name">类名</string>
    <string name="insert_icon">图标</string>
    <string name="error_invalid_icon_resource">无效的图标</string>
    <string name="error_invalid_icon_format">无效图标格式</string>
    <string name="icon_picker">选择图标</string>
    <string name="license">许可协议</string>
    <string name="third_party">第三方库和图标</string>
    <string name="credits">鸣谢</string>
    <string name="credits_message">开发者声明：
        \n- The Android Open Source Project
        \n- <a href="https://bitbucket.org/oF2pks/fdroid-applications-info">Apps_packages Info</a>
        \n- <a href="https://github.com/butzist/ActivityLauncher">Activity Launcher</a>
        \n- <a href="https://github.com/billthefarmer/editor">Editor</a>
        \n- <a href="https://github.com/zhaobao/AppsMonitor">AppsMonitor</a>
        \n- <a href="https://github.com/tuyafeng/Watt">Watt</a>
        \n- <a href="https://github.com/8enet/AppOpsX">AppOpsX</a>
        \n- <a href="https://github.com/Aefyr/SAI">SAI</a>
        \nLogo credit: <a href="https://github.com/Atrate">Atrate</a>.    </string>
    <string name="word_wrap">自动换行</string>
    <string name="class_viewer">类查看器</string>
    <string name="toggle_class_listing">切换类列表</string>
    <string name="tested_signatures_on_classes_and_time_taken">测试了 <xliff:g id="signature_no" example="342">%1$d</xliff:g> 个签名在 <xliff:g id="class_no" example="6000">%2$d</xliff:g> 个 classes 上.
\n所花时间 <xliff:g id="time" example="10000">%3$d</xliff:g> 毫秒(<xliff:g id="iteration_no" example="100000">%4$d</xliff:g> 迭代器).</string>
    <string name="found_trackers">已找到跟踪器数目:</string>
    <string name="tracker_details">Tracker 详细信息</string>
    <string name="tracker_classes">Tracker 类</string>
    <string name="all_classes">全部类</string>
    <plurals name="main_list_date_days">
        <item quantity="other"><xliff:g id="last_update_date" example="20/10/2020">%1$s</xliff:g> <xliff:g id="day_no" example="5">%2$d</xliff:g> 天</item>
    </plurals>
    <string name="no_shared_libs">无共享库</string>
    <string name="no_tracker_class">无 tracker 类</string>
    <string name="app_usage">应用使用情况</string>
    <string name="usage_weekly">每周</string>
    <string name="usage_today">今天</string>
    <string name="usage_7_days">最近七天</string>
    <plurals name="usage_months">
        <item quantity="other">%1$d 个月</item>
    </plurals>
    <plurals name="usage_days">
        <item quantity="other">%1$d 天</item>
    </plurals>
    <plurals name="usage_hours">
        <item quantity="other">%1$d 小时</item>
    </plurals>
    <string name="usage_min">%1$d 分钟</string>
    <string name="usage_less_than_a_minute">不足一分钟</string>
    <string name="go_back">返回</string>
    <string name="go">前进</string>
    <string name="grant_usage_access">授予查看使用情况权限</string>
    <string name="grant_usage_acess_message">要显示应用程序的使用信息，必须要有使用情况访问权限。</string>
    <string name="share_apk">apk分享</string>
    <string name="failed_to_extract_apk_file">无法提取APK文件</string>
    <string name="menu_remove_rules">删除规则</string>
    <string name="menu_apply_rules">应用规则</string>
    <string name="search">搜索</string>
    <string name="aurora">极光</string>
    <string name="dev_protected_data_dir">受设备保护的数据目录</string>
    <string name="native_library_dir">原生的java本地接口目录</string>
    <string name="process_name">进程名称</string>
    <string name="no_code">没有代码</string>
    <string name="requested_large_heap">堆大小</string>
    <string name="updated_app">更新</string>
    <string name="debuggable">可调试</string>
    <string name="test_only">仅测试</string>
    <string name="shared_prefs">共享首选项</string>
    <string name="databases">数据库</string>
    <string name="save">保存</string>
    <string name="discard">忽略</string>
    <string name="delete">刪除</string>
    <string name="deleted_successfully">已删除</string>
    <string name="deletion_failed">刪除失败</string>
    <string name="saved_successfully">已保存</string>
    <string name="saving_failed">保存失败，请再试一次。</string>
    <string name="string_value">字符串</string>
    <string name="long_integer_value">长整数值</string>
    <string name="integer_value">整数值</string>
    <string name="decimal_value">十进制/值</string>
    <string name="boolean_value">布尔值</string>
    <string name="key_name">键名</string>
    <string name="select_type">选择一个类型</string>
    <string name="system_odex_not_supported">不支持.odex和一些系统应用！</string>
    <string name="add_item">新增项目</string>
    <string name="done">已完成</string>
    <string name="type_boolean">正确/错误</string>
    <string name="type_float">十进制数</string>
    <string name="type_int">整数</string>
    <string name="type_long">长整数</string>
    <string name="type_string">字符</string>
    <string name="error_evaluating_input">无法评估输入</string>
    <string name="key_name_cannot_be_null">名称不能为空</string>
    <string name="disabled_app">已禁用</string>
    <string name="no_usage_in_this_time_range">在此时间范围内没有使用</string>
    <string name="no_content">没有内容</string>
    <string name="view_in_settings">在设置中查看</string>
    <string name="uninstall_app_message">要卸载此应用吗？</string>
    <string name="failed_to_uninstall">无法卸载 <xliff:g id="app_name" example="App Manager">%1$s</xliff:g>.</string>
    <string name="uninstalled_successfully"><xliff:g id="app_name" example="App Manager">%1$s</xliff:g> 已被卸载.</string>
    <string name="uninstall_system_app_message">这是一个系统应用。您确定要卸载此应用吗？</string>
    <string name="stopped">已停止</string>
    <string name="disable">禁用</string>
    <string name="enable">启用</string>
    <string name="failed_to_disable">无法禁用 <xliff:g id="app_name" example="App Manager">%1$s</xliff:g>.</string>
    <string name="failed_to_enable">无法启用 <xliff:g id="app_name" example="App Manager">%1$s</xliff:g>.</string>
    <string name="force_stop">强行停止</string>
    <string name="failed_to_stop">无法停用 <xliff:g id="app_name" example="App Manager">%1$s</xliff:g>.</string>
    <string name="storage_and_cache">存储和缓存</string>
    <string name="total_size">总计</string>
    <string name="app_size">应用程序</string>
    <string name="app_ops">应用程序操作</string>
    <string name="no_app_ops">无应用程序操作</string>
    <string name="failed_to_enable_op">无法启用请求的应用操作</string>
    <string name="failed_to_disable_op">无法禁用请求的应用操作</string>
    <string name="rules_not_applied">规则未被应用</string>
    <string name="str_logo">Logo</string>
    <string name="pref_root_mode_enabled">Root 模式</string>
    <string name="pref_root_mode_enabled_msg">激活此应用程序的所有根功能，禁用此功能会自动检测ADB模式</string>
    <string name="pref_global_blocking_enabled">实时拦截组件</string>
    <string name="pref_global_blocking_enabled_msg">使您可以阻止任何应用程序的任何组件，而无需显式启用阻止该应用程序</string>
    <string name="pref_usage_access_enabled">使用情况访问权限</string>
    <string name="pref_usage_access_enabled_msg">让您查看应用程序使用统计数据和应用程序数据信息</string>
    <string name="app_settings">设置</string>
    <string name="only_works_in_root_mode">仅在 root 或 ADB 模式下工作</string>
    <string name="usage_yesterday">昨天</string>
    <string name="exodus_link">\u03b5xodus 链接</string>
    <string name="sort_by_disabled_app">首次禁用</string>
    <string name="sort_by_blocked_components">首次屏蔽</string>
    <string name="external_data_dir">外部资料目录</string>
    <string name="external_multiple_data_dir">外部数据目录 <xliff:g id="dir_no" example="1">%1$d</xliff:g></string>
    <plurals name="no_of_times_opened">
        <item quantity="other">%1$d 次</item>
    </plurals>
    <string name="sort_by_last_used">上次使用</string>
    <string name="sort_by_screen_time">屏幕开启时间</string>
    <string name="sort_by_times_opened">打开次数</string>
    <string name="sort_by_mobile_data">移动数据</string>
    <string name="pref_import_export_blocking_rules">导入/导出阻止规则</string>
    <string name="pref_import_export_blocking_rules_msg">导入/导出规则，从 Watt 或 Blocker 导入外部规则</string>
    <string name="pref_import_watt">从 Watt导入</string>
    <string name="pref_import_blocker">从Blocker 导入</string>
    <string name="the_import_was_successful">已导入</string>
    <string name="the_export_was_successful">已导出</string>
    <plurals name="failed_to_import_files">
        <item quantity="other">无法导入 %1$d 个文件。</item>
    </plurals>
    <string name="apk_updater">APK更新器</string>
    <string name="store">商店</string>
    <string name="running_apps">正在运行的应用</string>
    <string name="kill_process">终止</string>
    <string name="disable_background_run">禁用后台运行</string>
    <string name="pid_and_ppid">进程ID: %1$d, 父进程 ID: %2$d</string>
    <string name="memory_virtual_memory">内存: %1$s, 虚拟内存: %2$s</string>
    <string name="user_and_uid">用户: <xliff:g id="user_name" example="root">%1$s</xliff:g> (<xliff:g id="user_id" example="0">%2$d</xliff:g>)</string>
    <string name="clear_data">删除数据</string>
    <string name="backup_apk">备份APK</string>
    <string name="backup_restore">备份/还原</string>
    <string name="disable_background">停用后台</string>
    <string name="export_blocking_rules">导出屏蔽规则</string>
    <string name="some_items_selected"><xliff:g id="selection_no" example="20">%1$d</xliff:g> 个已选中</string>
    <plurals name="alert_failed_to_clear_data">
        <item quantity="other">无法清除数据从%1$d个应用</item>
    </plurals>
    <plurals name="alert_failed_to_disable">
        <item quantity="other">无法禁用%1$d个应用</item>
    </plurals>
    <plurals name="alert_failed_to_uninstall">
        <item quantity="other">无法卸载%1$d个应用</item>
    </plurals>
    <plurals name="alert_failed_to_disable_background">
        <item quantity="other">无法阻止%1$d个应用在后台运行</item>
    </plurals>
    <string name="the_operation_was_successful">操作成功</string>
    <plurals name="alert_failed_to_force_stop">
        <item quantity="other">无法强制停止%1$d个应用</item>
    </plurals>
    <string name="toggle_kill_for_system_apps">切换杀死系统应用程序</string>
    <string name="app_op_cannot_be_disabled">此应用无法禁用，可能是一个只读的应用依赖于另一个应用操作。</string>
    <string name="permission_name">权限名称</string>
    <string name="mode">模式</string>
    <string name="running">运行中</string>
    <string name="duration">持续时间</string>
    <string name="accept_time">接受的时间</string>
    <string name="reject_time">拒绝的时间</string>
    <string name="ago">之前</string>
    <string name="pref_import">导入</string>
    <string name="pref_export">导出</string>
    <string name="import_options">导出选项</string>
    <string name="export_options">导入选项</string>
    <string name="import_failed">导入失败 ！</string>
    <string name="export_failed">导出失败 ！</string>
    <string name="keyboard_type">键盘类型</string>
    <string name="navigation">网站链接</string>
    <string name="touchscreen">触摸屏</string>
    <string name="pref_export_msg">导出应用管理器中配置的阻止规则到外部存储</string>
    <string name="pref_import_msg">从应用管理器导入先前导出的屏蔽规则</string>
    <string name="pref_import_watt_msg">从Watt导入阻止规则，每个文件都包含单个命名包的规则，诸如packagename.xml。</string>
    <string name="pref_import_blocker_msg">从Blocker导入阻止规则，每个文件包含单个软件包的规则</string>
    <string name="pref_app_theme">应用主题</string>
    <string name="follow_system">跟随系统</string>
    <string name="battery_mode">电量模式</string>
    <string name="day">日期</string>
    <string name="night">夜间模式</string>
    <string name="select_theme">主题</string>
    <string name="apply">应用</string>
    <string name="current_theme">当前主题: %1$s</string>
    <string name="pref_about_msg">应用程序管理器版本、许可、致谢等。</string>
    <string name="version">版本</string>
    <string name="sort_by_wifi_data">Wi-Fi 数据</string>
    <string name="block_trackers">屏蔽所有跟踪器</string>
    <string name="sort_by_component_name">组件名称</string>
    <string name="reset_to_default">重置为默认值</string>
    <string name="deny_dangerous_app_ops">拒绝危险的应用程序</string>
    <string name="sort_by_app_ops_names">应用操作名称</string>
    <string name="sort_by_denied_app_ops">首先拒绝</string>
    <string name="sort_by_app_ops_values">应用操作名称</string>
    <string name="sort_by_permission_names">权限名称</string>
    <string name="sort_by_dangerous_permissions">优先的危险</string>
    <string name="sort_by_denied_permissions">首次拒绝</string>
    <string name="deny_dangerous_permissions">拒绝有危险的权限</string>
    <string name="sort_by_tracker_components">优先的跟踪器</string>
    <string name="unknown_op">未知的操作</string>
    <string name="failed_to_disable_trackers">无法禁用跟踪器</string>
    <string name="trackers_disabled_successfully">已禁用跟踪器</string>
    <plurals name="alert_failed_to_disable_trackers">
        <item quantity="other">无法禁用来自%1$d个应用的跟踪器</item>
    </plurals>
    <string name="failed_to_grant_permission">无法授予权限</string>
    <string name="failed_to_revoke_permission">无法撤销权限</string>
    <string name="failed_to_reset_app_ops">无法重置应用操作</string>
    <string name="failed_to_deny_dangerous_perms">无法撤销所有的危险权限</string>
    <string name="failed_to_deny_dangerous_app_ops">无法撤消所有危险的应用程序操作</string>
    <string name="launch_app">启动</string>
    <string name="never_ask">从不询问</string>
    <string name="one_click_ops">一键操作</string>
    <string name="changelog">更新日志</string>
    <string name="external_apk_no_app_op">外部APK没有任何应用程序操作</string>
    <string name="manifest_viewer">清单查看器</string>
    <plurals name="no_of_trackers">
        <item quantity="other">%1$d个跟踪器</item>
    </plurals>
    <string name="install">安装</string>
    <string name="update">升级</string>
    <string name="source_code">源代码</string>
    <string name="community">Telegram 社区</string>
    <string name="community_links">更新频道: https://t.me/AppManagerChannel
\n支持小组: https://t.me/AppManagerAndroid
\n推特: https://twitter.com/AMUpdateChannel</string>
    <string name="pref_import_existing">导入现有规则</string>
    <string name="pref_import_existing_msg">将被其他应用禁用的组件添加到应用管理器。 在使用此工具时要小心，因为可能有许多误报。 只选择您确定的应用</string>
    <string name="failed_to_get_data_usage_information">无法获取数据使用情况</string>
    <string name="clear_cache">清除缓存</string>
    <string name="block_unblock_trackers_description">阻止或取消屏蔽所有已安装应用的广告和跟踪组件</string>
    <string name="block_components_dots">屏蔽组件…</string>
    <string name="block_components_description">阻止给定签名识别的所有组件</string>
    <string name="deny_app_ops_dots">拒绝应用程序…</string>
    <string name="deny_app_ops_description">拒绝常数值识别给定的应用操作，如63表示RUN_IN_BACKGROUND</string>
    <string name="clear_data_from_uninstalled_apps">清除已卸载应用的数据</string>
    <string name="clear_data_from_uninstalled_apps_description">清除使用DONT_DELETE_DATA标志卸载的应用中的数据</string>
    <string name="clear_app_cache">清除缓存</string>
    <string name="clear_app_cache_description">清除所有应用程序的缓存</string>
    <string name="no_tracker_found">没有发现跟踪器</string>
    <string name="failed_packages">错误的软件包</string>
    <string name="input_signatures">输入签名</string>
    <string name="input_signatures_description">用空格隔开输入的签名，如(com.facebook org.app2 com.app3) 等。</string>
    <string name="filtered_packages">已过滤的软件包</string>
    <string name="input_app_ops">输入应用操作</string>
    <string name="input_app_ops_description">用空格隔开输入的应用操作常数，如. (63 72 12) 等。您可以在括号内下的“应用程序操作”标签中找到应用程序操作常量。</string>
    <string name="only_works_in_root_or_adb_mode">仅在 root 或 ADB 模式下工作</string>
    <string name="failed_to_parse_some_numbers">无法解析某些数字</string>
    <plurals name="no_of_splits">
        <item quantity="other">%1$d 个拆分</item>
    </plurals>
    <string name="failed_to_fetch_package_info_possibly_a_split_apk">无法获取安装包信息，可能是一个拆分APK</string>
    <string name="termux">Termux 终端模拟器</string>
    <string name="package_name_is_installed_successfully"><xliff:g id="app_name" example="App Manager">%1$s</xliff:g> 已安装</string>
    <string name="failed_to_install_package_name">无法安装<xliff:g id="app_name" example="App Manager">%1$s</xliff:g></string>
    <string name="filter">筛选器</string>
    <string name="filter_user_apps">用户应用</string>
    <string name="filter_system_apps">系统应用</string>
    <string name="filter_apps_with_rules">带有规则的应用</string>
    <string name="select_all">全选</string>
    <string name="filter_disabled_apps">已停用的应用</string>
    <string name="installed_version">已安装版本</string>
    <string name="trackers">跟踪器</string>
    <string name="components">组件</string>
    <string name="features">特性</string>
    <string name="whats_new">更新内容</string>
    <string name="blocking_rules">屏蔽规则</string>
    <string name="exclude_cache">不包括缓存</string>
    <string name="external_data">外部数据</string>
    <string name="data">数据 </string>
    <string name="backup">备份</string>
    <string name="restore">还原</string>
    <string name="delete_backup">删除备份</string>
    <string name="backup_options">备份选项</string>
    <plurals name="failed_to_backup_some_apk_files">
        <item quantity="other">无法备份 %1$d个应用</item>
    </plurals>
    <plurals name="alert_failed_to_backup">
        <item quantity="other">无法备份%1$d个应用</item>
    </plurals>
    <plurals name="alert_failed_to_restore">
        <item quantity="other">无法还原%1$d个应用</item>
    </plurals>
    <plurals name="alert_failed_to_delete_backup">
        <item quantity="other">无法删除%1$d个备份</item>
    </plurals>
    <plurals name="alert_failed_to_unblock_trackers">
        <item quantity="other">无法解封来自%1$d个应用的跟踪器</item>
    </plurals>
    <plurals name="alert_failed_to_block_components">
        <item quantity="other">无法拦截%1$d个应用的组件</item>
    </plurals>
    <plurals name="alert_failed_to_deny_app_ops">
        <item quantity="other">无法拒绝%1$d个应用的应用操作</item>
    </plurals>
    <string name="apply_to_system_apps">应用到系统应用</string>
    <string name="apply_to_system_apps_question">也应用于系统应用？如果不确定，请选择“否”。</string>
    <string name="no">取消</string>
    <string name="yes">确定</string>
    <string name="skip_signature_checks">跳过签名检查</string>
    <string name="clear_data_message">您确定要清除此应用的数据吗？</string>
    <string name="clear">清除</string>
    <string name="block">屏蔽</string>
    <string name="unblock">取消屏蔽</string>
    <string name="block_unblock_trackers">阻止/解除阻止跟踪器</string>
    <string name="no_matching_package_found">没有找到匹配的软件包</string>
    <string name="export_icon">提取图标</string>
    <string name="open_in_termux">在 Termux 中打开</string>
    <string name="run_in_termux">在 Termux 中运行</string>
    <string name="website">网址</string>
    <string name="website_message">https://muntashirakon.github.io/AppManager</string>
    <string name="pref_remove_all_rules">删除所有规则</string>
    <string name="pref_remove_all_rules_msg">所有已配置的被阻止的组件将被启用，应用操作将被设置为默认值，权限将被授予</string>
    <string name="are_you_sure">您确定吗？</string>
    <string name="filter_apps_with_activities">有活动的应用程序</string>
    <string name="toggle_default_app_ops">切换默认应用</string>
    <string name="installer_error_aborted">安装失败，要么因为它被取消，要么因为会话意外关闭</string>
    <string name="installer_error_blocked_device">设备</string>
    <string name="installer_error_blocked">安装被阻止, 由 <xliff:g id="app_name" example="App Manager">%1$s</xliff:g></string>
    <string name="installer_error_conflict">无法安装这个应用程序，因为一个已安装的应用程序的包名和它一样</string>
    <string name="installer_error_incompatible">应用程序与此设备不兼容</string>
    <string name="installer_error_bad_apks">无效的 APK 文件</string>
    <string name="installer_error_storage">没有足够的存储空间安装应用程序</string>
    <string name="installer_error_generic">安装错误</string>
    <string name="installer_error_lidl_rom">您的 ROM 与无root安装程序不兼容。</string>
    <string name="failed_to_fetch_package_info">无法获取软件包信息</string>
    <string name="batch_ops">批量操作</string>
    <string name="operation_running">运行中的操作……</string>
    <string name="full_stop_tap_to_see_details">. 点按查看详情.</string>
    <string name="try_again">再试一次</string>
    <string name="install_app_message">安装应用？</string>
    <string name="reinstall_app_message">重新安装应用？</string>
    <string name="reinstall">重新安装</string>
    <string name="unblock_trackers">取消屏蔽跟踪器</string>
    <string name="package_installer">软件包安装程序</string>
    <string name="install_in_progress">正在安装</string>
    <string name="installer_error_security">无法访问 APK 文件</string>
    <string name="installer_error_session_create">无法创建安装程序会话</string>
    <string name="installer_error_session_write">无法写入安装程序会话</string>
    <string name="installer_error_session_commit">不能提交APK文件</string>
    <string name="installer_error_session_abandon">无法中断安装包会话</string>
    <string name="backup_apk_only">仅 APK</string>
    <string name="backup_obb_media">OBB 和媒体文件</string>
    <string name="failed_to_extract_obb_files">无法提取 OBB 文件</string>
    <string name="obb_files_extracted_successfully">已提取 OBB 文件</string>
    <string name="source">源文件</string>
    <string name="backup_multiple">备份多个应用</string>
    <string name="backup_all_users">所有用户</string>
    <string name="pref_app_language">语言</string>
    <string name="auto">自动</string>
    <string name="current_language">语言: %1$s</string>
    <string name="choose_language">更改语言</string>
    <string name="navigation_dial_pad">拨号键盘</string>
    <string name="keyboard_12_keys">12 键</string>
    <string name="keyboard_qwerty">QWERTY 布局</string>
    <string name="_undefined">未定义</string>
    <string name="orientation_user">用户</string>
    <string name="orientation_reverse_landscape">镜像反转横屏</string>
    <string name="orientation_reverse_portrait">镜像反转竖屏</string>
    <string name="orientation_portrait">竖屏</string>
    <string name="orientation_landscape">横屏</string>
    <string name="orientation_unspecified">未指定</string>
    <string name="launch_mode_single_task">单任务</string>
    <string name="launch_mode_single_instance">单实例</string>
    <string name="base_apk">Base APK</string>
    <string name="split_feature_name">特性: <xliff:g id="feature_name" example="Visualizer">%1$s</xliff:g></string>
    <plurals name="alert_failed_to_enable">
        <item quantity="other">无法启用%1$d个应用</item>
    </plurals>
    <string name="unknown_split_for_feature"><xliff:g id="split_name" example="some_split">%1$s</xliff:g> 用于特性 <xliff:g id="feature_name" example="Visualizer">%2$s</xliff:g></string>
    <string name="density_split_for_feature"><xliff:g id="split_name" example="xxdpi">%1$s</xliff:g> (<xliff:g id="dpi_no" example="480">%2$d</xliff:g> DPI) 资源, 用于特性 <xliff:g id="feature_name" example="Visualizer">%3$s</xliff:g></string>
    <string name="density_split_for_base_apk"><xliff:g id="split_name" example="xxdpi">%1$s</xliff:g> (<xliff:g id="dpi_no" example="480">%2$d</xliff:g> DPI) 资源, 用于基础APK</string>
    <string name="unknown_split_for_base_apk"><xliff:g id="split_name" example="some_split">%1$s</xliff:g>拆分，用于基础 APK</string>
    <string name="touchscreen_finger">手指</string>
    <string name="required">必需的</string>
    <string name="orientation_sensor">传感器</string>
    <string name="orientation_no_sensor">无传感器</string>
    <string name="orientation_locked">已锁定</string>
    <string name="launch_mode_multiple">多个</string>
    <string name="locale_split_for_base_apk"><xliff:g id="split_name" example="English"> %1$s</xliff:g>语言环境，用于基础APK</string>
    <string name="locale_split_for_feature"><xliff:g id="split_name" example="English">%1$s</xliff:g> 语言环境, 用于特性 <xliff:g id="feature_name" example="Visualizer">%2$s</xliff:g></string>
    <string name="abi_split_for_base_apk"><xliff:g id="split_name" example="arm64_v8a">%1$s</xliff:g>代码，属于基础APK</string>
    <string name="abi_split_for_feature"><xliff:g id="split_name" example="arm64_v8a">%1$s</xliff:g> 代码, 用于 <xliff:g id="feature_name" example="Visualizer">%2$s</xliff:g></string>
    <string name="touchscreen_stylus">触控笔</string>
    <string name="pref_open_pgp_provider_msg">添加一个OpenPGP提供商使您能够加密敏感信息，如应用程序数据备份</string>
    <string name="open_pgp_provider">OpenPGP 提供商</string>
    <string name="systemless_app">Systemless 应用</string>
    <string name="cancel">取消</string>
    <string name="ok">好</string>
    <string name="input_backup_name_description">备份文件名称不应以数字开头，也不应包含任何空格。如果您想使用当前日期时间格式的命名，请将其保留为空。</string>
    <string name="input_backup_name">备份文件名</string>
    <string name="downgrade_not_possible">没有root权限或通过ADB，应用降级不可能</string>
    <string name="downgrade">降级</string>
    <string name="process_state_with_extra">状态: <xliff:g id="process_state" example="Sleeping">%1$s</xliff:g> (<xliff:g id="state_extra" example="High priority">%2$s</xliff:g>)</string>
    <string name="process_state">状态: <xliff:g id="process_state" example="Sleeping">%1$s</xliff:g></string>
    <string name="state_multithreaded">多线程</string>
    <string name="state_foreground">前台</string>
    <string name="state_session_leader">会话首领</string>
    <string name="state_locked_memory">上锁的内存</string>
    <string name="state_low_priority">低优先级</string>
    <string name="state_high_priority">高优先级</string>
    <string name="state_unknown">未知</string>
    <string name="state_waking">苏醒</string>
    <string name="state_idle">空闲</string>
    <string name="state_zombie">僵尸</string>
    <string name="state_dead">死亡</string>
    <string name="state_device_io">设备输入/输出</string>
    <string name="state_sleeping">沉睡中</string>
    <string name="navigation_wheel">滚轮</string>
    <plurals name="backup_exists_are_you_sure">
        <item quantity="other">超过一个应用存在备份。你确定吗？</item>
    </plurals>
    <string name="navigation_no_nav">无导航</string>
    <string name="state_wake_kill">唤醒杀死</string>
    <string name="profiles">配置</string>
    <string name="presets">预设</string>
    <string name="no_profiles">无配置</string>
    <string name="keystore">密钥库</string>
    <string name="routine_ops">日常操作</string>
    <string name="apply_now">现在应用…</string>
    <string name="sort_by_memory_usage">内存使用</string>
    <string name="sort_by_apps_first">应用程序优先</string>
    <string name="sort_by_process_name">进程名</string>
    <string name="sort_by_process_id">进程ID</string>
    <string name="filter_apps">应用程序</string>
    <string name="no_apps">没有应用</string>
    <string name="apps">应用程序</string>
    <string name="compression_method">压缩方法: <xliff:g id="compression_method" example="GZip">%1$s</xliff:g></string>
    <string name="pref_backup_flags_msg">为备份选项添加预设消除了每次备份/恢复时选择flag的负担</string>
    <string name="pref_compression_method">压缩方法</string>
    <string name="rules">规则</string>
    <string name="other">其他</string>
    <string name="changes_not_saved">未保存更改</string>
    <string name="allow_open_pgp_operation">点击以允许App Manager使用OpenPGP</string>
    <string name="confirm_installation">确认安装</string>
    <string name="touchscreen_no_touch">无触控</string>
    <string name="non_critical_exts">非关键扩展</string>
    <string name="critical_exts">关键扩展</string>
    <string name="dsa_affine_y">仿射 y 坐标</string>
    <string name="dsa_affine_x">仿射 x 坐标</string>
    <string name="rsa_modulus">RSA模数</string>
    <string name="rsa_exponent">RSA指数</string>
    <string name="format">格式</string>
    <string name="public_key">公钥</string>
    <string name="algorithm">算法</string>
    <string name="signature">签名</string>
    <string name="checksums">校验和</string>
    <string name="serial_no">序列号</string>
    <string name="not_yet_valid">尚未生效</string>
    <string name="expired">已过期</string>
    <string name="valid">有效</string>
    <string name="validity">有效性</string>
    <string name="type">类别</string>
    <string name="expiry_date">到期日</string>
    <string name="issued_date">发布日期</string>
    <string name="issuer">发行商</string>
    <string name="subject">名称</string>
    <string name="filter_apps_with_backups">有备份的应用程序</string>
    <string name="sort_by_backup">先备份</string>
    <string name="failed_to_uninstall_updates">无法卸载更新,它属于 <xliff:g id="app_name" example="App Manager">%1$s</xliff:g>.</string>
    <string name="update_uninstalled_successfully">用于 <xliff:g id="app_name" example="App Manager">%1$s</xliff:g>更新已被卸载.</string>
    <string name="uninstall_updates">卸载更新</string>
    <string name="launch_mode_single_top">栈顶</string>
    <string name="only_install">仅安装</string>
    <string name="install_without_data_loss">如果您已经禁用了签名验证，您可以使用<b>仅安装</b>选项在不丢失数据情况下安装这个应用程序。</string>
    <string name="app_data_will_be_lost">现有数据将丢失。</string>
    <string name="signature_mismatch_for_system_apps">无法安装应用程序，因为安装的应用程序是一个具有不同签名的系统应用程序。</string>
    <string name="do_you_want_to_uninstall_and_install">您想要卸载并重新安装该应用程序吗\?</string>
    <string name="packages">包</string>
    <string name="usage_access_not_supported">无法请求使用情况访问权限，因为相应的设置页不存在。</string>
    <string name="onboard">机载</string>
    <string name="navigation_trackball">轨迹球</string>
    <string name="sys_config">系统配置</string>
    <string name="tap_to_see_details">点击查看详情</string>
    <string name="lib_details">库详情</string>
    <string name="no_libs">没有库</string>
    <string name="scanner">扫描器</string>
    <plurals name="libraries">
        <item quantity="other">%1$d 个库</item>
    </plurals>
    <plurals name="classes">
        <item quantity="other">%1$d 个类</item>
    </plurals>
    <plurals name="other_trackers_and_classes">
        <item quantity="other"><xliff:g id="tracker_no" example="8">%1$d</xliff:g> 个跟踪器，共<xliff:g id="class_no" example="50">%2$d</xliff:g> 个类</item>
    </plurals>
    <plurals name="tracker_and_classes">
<<<<<<< HEAD
        <item quantity="other">1个追踪器有<xliff:g id="class_no" example="50">%1$d</xliff:g> 个类</item>
    </plurals>
    <plurals name="two_trackers_and_classes">
        <item quantity="other">2个跟踪器有<xliff:g id="class_no" example="50">%1$d</xliff:g> 个类</item>
=======
        <item quantity="other">1 个跟踪器 &lt;xliff:g xmlns:xliff=\"urn:oasis:names:tc:xliff:document:1.2\" id=\"class_no\" example=\"50\"&gt;%1$d&lt;/xliff:g&gt; 个 class</item>
    </plurals>
    <plurals name="two_trackers_and_classes">
        <item quantity="other">2 个跟踪器 &lt;xliff:g xmlns:xliff=\"urn:oasis:names:tc:xliff:document:1.2\" id=\"class_no\" example=\"50\"&gt;%1$d&lt;/xliff:g&gt; 个 classes</item>
>>>>>>> 1efacae7
    </plurals>
    <string name="copy">复制</string>
    <string name="view_missing_signatures">点击可以查看App Manager库数据库中还没有的签名。如果你愿意，也可以发送给我。</string>
    <plurals name="missing_signatures">
        <item quantity="other">%1$d 个签名缺失</item>
    </plurals>
    <string name="orientation_behind">与在活动堆栈下的活动相同方向</string>
    <string name="filter_running_apps">运行中的应用</string>
</resources><|MERGE_RESOLUTION|>--- conflicted
+++ resolved
@@ -609,17 +609,10 @@
         <item quantity="other"><xliff:g id="tracker_no" example="8">%1$d</xliff:g> 个跟踪器，共<xliff:g id="class_no" example="50">%2$d</xliff:g> 个类</item>
     </plurals>
     <plurals name="tracker_and_classes">
-<<<<<<< HEAD
-        <item quantity="other">1个追踪器有<xliff:g id="class_no" example="50">%1$d</xliff:g> 个类</item>
-    </plurals>
-    <plurals name="two_trackers_and_classes">
-        <item quantity="other">2个跟踪器有<xliff:g id="class_no" example="50">%1$d</xliff:g> 个类</item>
-=======
         <item quantity="other">1 个跟踪器 &lt;xliff:g xmlns:xliff=\"urn:oasis:names:tc:xliff:document:1.2\" id=\"class_no\" example=\"50\"&gt;%1$d&lt;/xliff:g&gt; 个 class</item>
     </plurals>
     <plurals name="two_trackers_and_classes">
         <item quantity="other">2 个跟踪器 &lt;xliff:g xmlns:xliff=\"urn:oasis:names:tc:xliff:document:1.2\" id=\"class_no\" example=\"50\"&gt;%1$d&lt;/xliff:g&gt; 个 classes</item>
->>>>>>> 1efacae7
     </plurals>
     <string name="copy">复制</string>
     <string name="view_missing_signatures">点击可以查看App Manager库数据库中还没有的签名。如果你愿意，也可以发送给我。</string>
