--- conflicted
+++ resolved
@@ -589,7 +589,6 @@
     <string name="components">Components</string>
     <string name="features">Features</string>
     <string name="whats_new">What\'s New</string>
-<<<<<<< HEAD
     <string name="blocking_rules">Blocking rules</string>
     <string name="exclude_cache">Exclude cache</string>
     <string name="external_data">External data</string>
@@ -612,10 +611,8 @@
         <item quantity="one">Failed to delete backup %d app</item>
         <item quantity="other">Failed to delete backup %d apps</item>
     </plurals>
-=======
     <string name="apply_to_system_apps">Apply to system apps</string>
     <string name="apply_to_system_apps_question">Apply to system apps as well? Select no if unsure.</string>
     <string name="no">No</string>
     <string name="yes">Yes</string>
->>>>>>> 8dec01f8
-</resources>
+</resources>