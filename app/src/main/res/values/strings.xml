--- conflicted
+++ resolved
@@ -1048,17 +1048,14 @@
     <string name="failed_to_unblock_trackers">Could not unblock trackers</string>
     <string name="trackers_blocked_successfully">Trackers are now blocked</string>
     <string name="trackers_unblocked_successfully">Trackers are now unblocked</string>
-<<<<<<< HEAD
     <string name="base_backup">Base backup</string>
     <string name="no_encryption">No encryption</string>
     <string name="pgp_aes_rsa_encrypted">%1$s encrypted</string>
     <string name="gz_bz2_compressed">%1$s compressed</string>
     <string name="latest_backup">Latest backup</string>
-=======
     <string name="pref_import_export_keystore">Import/export KeyStore</string>
     <string name="pref_import_export_keystore_msg">Import/export Bouncy Castle KeyStore (BKS) internally used by App Manager.</string>
     <string name="import_keystore">Import KeyStore</string>
     <string name="confirm_import_keystore">Are you sure want to replace the existing KeyStore? This action cannot be undone.</string>
     <string name="failed">Failed</string>
->>>>>>> 4ec1b722
 </resources>