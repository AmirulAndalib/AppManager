--- conflicted
+++ resolved
@@ -20,15 +20,8 @@
     <string name="permissions">Memerlukan Izin</string>
     <string name="require_no_permission">Tidak memerlukan izin</string>
     <string name="activities">Aktifitas</string>
-<<<<<<< HEAD
-    <string name="launch">Jalankan</string>
-    <string name="refresh">Muat Ulang</string>
-=======
     <string name="launch">Luncurkan</string>
-    <string name="unsupported">Tidak didukung</string>
     <string name="refresh">Muat ulang</string>
->>>>>>> 8e45a783
     <string name="no_activities">Tidak ada aktifitas</string>
-    <!-- &#8230; = ... -->
     <string name="installer_error_blocked_device">Perangkat</string>
 </resources>